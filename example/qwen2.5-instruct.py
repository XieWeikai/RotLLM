# -*- coding: utf-8 -*-

# This file shows how to rotate Qwen models using the package rotate.

import rotate
from fakequant.linear import replace_linear_with_fakequant
from transformers import AutoModelForCausalLM, AutoTokenizer
<<<<<<< HEAD
import torch
import time

model_path = "/root/autodl-tmp/RotLLM/LLM/Qwen2.5-1.5B-Instruct" # specify the path to the model

device = "cuda:0" # specify the device to use
# dtype = "float32" # specify the data type
dtype = torch.float32
=======
from fakequant.cache import FakeQuantDynamicCache

model_path = "/data/share/Qwen2.5-1.5B-Instruct" # specify the path to the model

device = "cuda:0" # specify the device to use
dtype = "float32" # specify the data type
MLP_ONLINE_ROTATION = True # whether to use online rotation for MLPs
>>>>>>> b515a235

def chat(tokenizer, model, prompt, max_new_tokens=1024, kv_quantization=False):
    chats = [
        {"role": "system", "content": "You are a helpful assistant."},
        {"role": "user", "content": prompt}
    ]
    prompt_text = tokenizer.apply_chat_template(chats, tokenize=False, add_generation_prompt=True)
    inputs = tokenizer(prompt_text, return_tensors="pt").to(device)
    outputs = model.generate(
        **inputs,
        max_new_tokens=max_new_tokens,
        do_sample=False,
        temperature=None,
        top_p=None,
        top_k=None,
        past_key_values=FakeQuantDynamicCache() if kv_quantization else None
    )
    response = tokenizer.batch_decode(outputs, skip_special_tokens=False)[0]
    return response


import torch
from torch import nn
from fakequant.linear import replace_linear_with_fakequant     

if __name__ == "__main__":
    # load the model and tokenizer
    tokenizer = AutoTokenizer.from_pretrained(model_path)
    model = AutoModelForCausalLM.from_pretrained(model_path, device_map=device, torch_dtype=dtype)
    model.eval()

    prompt = "write me a binary search in C"
    start_time_1 = time.time()
    response = chat(tokenizer, model, prompt)
    end_time_1 = time.time()
    print(response)
    
    
    
    # model info    
    num_layers = model.config.num_hidden_layers
    dim = model.config.hidden_size      
    qo_heads = model.config.num_attention_heads
    head_dim = dim // qo_heads
    intermediate_size = model.config.intermediate_size
    
    # get randome hadamard rotation matrix
    R = rotate.get_orthogonal_matrix(dim, mode="hadamard", device=device)
    R_v = [rotate.get_orthogonal_matrix(head_dim, mode="hadamard", device=device) for _ in range(num_layers)]
    # rotate the model using the rotation matrix
    # currently only supports Qwen2ForCausalLM and Qwen2VLForConditionalGeneration
    rotate.rotate_model(model, R, R_v)
    
    if MLP_ONLINE_ROTATION:
        from rotate.online_rotation_wrapper import replace_mlp
        def hadamard_generator(module_name):
            # you can customize the rotation matrices for different MLP modules here
            # for example, you can use different modes or different sizes
            hadamard_up = None
            hadamard_gate = None
            hadamard_down = rotate.get_orthogonal_matrix(intermediate_size, mode='hadamard', device=device)
            return hadamard_up, hadamard_gate, hadamard_down
        
        # replace MLP modules with online rotation wrappers
        print("Replacing MLP modules with online rotation wrappers...")
        replace_mlp(model, hadamard_generator)
        print("Replacement done.")
    
    # quantize the model using fakequant
    print("Quantizing the model using fakequant...")
    model = replace_linear_with_fakequant(model, num_bits=8)
    print("Quantization done.")
    
    # test the rotated model
    print("--------------------------------------")
<<<<<<< HEAD
    start_time_2 = time.time()
    response = chat(tokenizer, model, prompt)
    end_time_2 = time.time()
=======
    response = chat(tokenizer, model, prompt, kv_quantization=True)
>>>>>>> b515a235
    print(response)
    
    # test the rotated model with fake quantization
    # if you want to use fake quantization, uncomment the following lines
    
<<<<<<< HEAD
    replace_linear_with_fakequant(model, 8)
    print(f"quantized model: {model}")
    start_time_3 = time.time()
    response = chat(tokenizer, model, prompt)
    end_time_3 = time.time()
    print("--------------------------------------")
    print(f"after quantization:\n\n {response}")

    print(f"Time for first generation (original model): {end_time_1 - start_time_1:.3f} seconds\n")
    print(f"Time for second generation (rotated model): {end_time_2 - start_time_2:.3f} seconds\n") 
    print(f"Time for third generation (rotated + quantized model): {end_time_3 - start_time_3:.3f} seconds\n")
=======
    
    
    # now you can save the rotated model
    
    # model.save_pretrained(model_path + "_rotated")
    # tokenizer.save_pretrained(model_path + "_rotated")
    # print(f"Rotated model saved to {model_path}_rotated")
>>>>>>> b515a235
    <|MERGE_RESOLUTION|>--- conflicted
+++ resolved
@@ -5,16 +5,7 @@
 import rotate
 from fakequant.linear import replace_linear_with_fakequant
 from transformers import AutoModelForCausalLM, AutoTokenizer
-<<<<<<< HEAD
-import torch
-import time
 
-model_path = "/root/autodl-tmp/RotLLM/LLM/Qwen2.5-1.5B-Instruct" # specify the path to the model
-
-device = "cuda:0" # specify the device to use
-# dtype = "float32" # specify the data type
-dtype = torch.float32
-=======
 from fakequant.cache import FakeQuantDynamicCache
 
 model_path = "/data/share/Qwen2.5-1.5B-Instruct" # specify the path to the model
@@ -22,7 +13,6 @@
 device = "cuda:0" # specify the device to use
 dtype = "float32" # specify the data type
 MLP_ONLINE_ROTATION = True # whether to use online rotation for MLPs
->>>>>>> b515a235
 
 def chat(tokenizer, model, prompt, max_new_tokens=1024, kv_quantization=False):
     chats = [
@@ -98,31 +88,14 @@
     
     # test the rotated model
     print("--------------------------------------")
-<<<<<<< HEAD
-    start_time_2 = time.time()
-    response = chat(tokenizer, model, prompt)
-    end_time_2 = time.time()
-=======
+
     response = chat(tokenizer, model, prompt, kv_quantization=True)
->>>>>>> b515a235
+
     print(response)
     
     # test the rotated model with fake quantization
     # if you want to use fake quantization, uncomment the following lines
-    
-<<<<<<< HEAD
-    replace_linear_with_fakequant(model, 8)
-    print(f"quantized model: {model}")
-    start_time_3 = time.time()
-    response = chat(tokenizer, model, prompt)
-    end_time_3 = time.time()
-    print("--------------------------------------")
-    print(f"after quantization:\n\n {response}")
-
-    print(f"Time for first generation (original model): {end_time_1 - start_time_1:.3f} seconds\n")
-    print(f"Time for second generation (rotated model): {end_time_2 - start_time_2:.3f} seconds\n") 
-    print(f"Time for third generation (rotated + quantized model): {end_time_3 - start_time_3:.3f} seconds\n")
-=======
+   
     
     
     # now you can save the rotated model
@@ -130,5 +103,4 @@
     # model.save_pretrained(model_path + "_rotated")
     # tokenizer.save_pretrained(model_path + "_rotated")
     # print(f"Rotated model saved to {model_path}_rotated")
->>>>>>> b515a235
     